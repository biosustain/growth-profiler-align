--- conflicted
+++ resolved
@@ -138,13 +138,8 @@
     plate_index = {p: i for i, p in enumerate(PLATES[scanner])}
     config["plate_indexes"] = [plate_index[p] for p in config["plate_names"]]
 
-<<<<<<< HEAD
-    with io.open(join(DATA_DIR, "plate_specs.json"), encoding=None) as file_h:
-        plate_specs = json.load(file_h)
-=======
     with open_binary(gp_align.data, "plate_specs.json") as file_handle:
         plate_specs = json.load(file_handle)
->>>>>>> 7692bfbc
     rows, columns = plate_specs["rows_and_columns"][str(plate_type)]
     config["rows"] = rows
     config["columns"] = columns
